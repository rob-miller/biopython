--- conflicted
+++ resolved
@@ -536,19 +536,11 @@
         (to return from coord_space)
     :returns: 4x4 numpy array, x2 if rev=True
     """
-<<<<<<< HEAD
     # dbg = False
     # if dbg:
-    #    for ac in acs:
-    #        print(ac.transpose())
-=======
-    dbg = False
-    if dbg:
-        print("============================== >>>>>")
     #    print(a0.transpose())
     #    print(a1.transpose())
     #    print(a2.transpose())
->>>>>>> 2fb9524f
 
     # a0 = acs[0]
     # a1 = acs[1]
@@ -577,10 +569,6 @@
 
     # mrz = homog_rot_mtx(-sc[1], "z")  # rotate translated a2 -azimuth about Z
     set_Z_homog_rot_mtx(-sc[1], mrz)
-<<<<<<< HEAD
-=======
-
->>>>>>> 2fb9524f
     # mry = homog_rot_mtx(-sc[2], "y")  # rotate translated a2 -polar_angle about Y
     set_Y_homog_rot_mtx(-sc[2], mry)
 
@@ -589,26 +577,16 @@
     mt = gmry.dot(gmrz.dot(gtm))
 
     # if dbg:
-<<<<<<< HEAD
-    #    print("mt * a2", (mt.dot(a2)).transpose())
-
-    # p = mt @ a0
-    p = mt.dot(a0)
-
-=======
     #    print("tm:\n", tm)
     #    print("mrz:\n", mrz)
     #    print("mry:\n", mry)
     #    # print("mt ", mt)
 
-    # p = mt @ a0
-    # print("a0", a0)
     p = mt.dot(a0)
 
-    if dbg:
-        print("mt:\n", mt, "\na0:\n", a0, "\np:\n", p)
-
->>>>>>> 2fb9524f
+    # if dbg:
+    #    print("mt:\n", mt, "\na0:\n", a0, "\np:\n", p)
+
     # need azimuth of translated a0
     # sc2 = get_spherical_coordinates(p)
     # print(sc2)
@@ -621,17 +599,14 @@
     # mt = mrz2 @ mt
     mt = gmrz2.dot(mt)
 
-<<<<<<< HEAD
-=======
     # if dbg:
     #    print("mt:", mt, "\na0:", a0, "\np:", p)
     #    # print(p, "\n", azimuth2, "\n", mrz2, "\n", mt)
 
-    if dbg:
-        print("mt:\n", mt)
-        print("<<<<<<==============================")
-
->>>>>>> 2fb9524f
+    # if dbg:
+    #    print("mt:\n", mt)
+    #    print("<<<<<<==============================")
+
     if not rev:
         return mt, None
 
@@ -654,9 +629,6 @@
     mr = gtm.dot(gmrz.dot(gmry.dot(gmrz2)))
     # mr = numpy.dot(tm, numpy.dot(mrz, numpy.dot(mry, mrz2)))
 
-<<<<<<< HEAD
-    return mt, mr
-=======
     return mt, mr
 
 
@@ -688,5 +660,4 @@
     ry[:, 0, 2] = numpy.sin(angle_rads)
     ry[:, 2, 0] = -ry[:, 0, 2]
 
-    return ry
->>>>>>> 2fb9524f
+    return ry